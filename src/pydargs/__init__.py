import argparse
import sys
from argparse import ArgumentParser
from collections.abc import Sequence
from dataclasses import MISSING, dataclass, fields
from datetime import date, datetime
from enum import Enum
from functools import partial
from typing import (
    Any,
    Type,
    TypeVar,
    Optional,
    Protocol,
    get_origin,
    get_args,
    Union,
    Literal,
)

UNION_TYPES: set[Any] = {Union}
if sys.version_info >= (3, 10):
    from types import UnionType

    UNION_TYPES.add(UnionType)


@dataclass
class ADataclass(Protocol):
    ...


Dataclass = TypeVar("Dataclass", bound=ADataclass)


def parse(tp: Type[Dataclass], args: Optional[list[str]] = None) -> Dataclass:
    if args is None:
        args = sys.argv
    namespace = _create_parser(tp).parse_args(args)
    return tp(**namespace.__dict__)


def _create_parser(tp: Type[Dataclass]) -> ArgumentParser:
    parser = ArgumentParser()
    for field in fields(tp):
<<<<<<< HEAD
        field_has_default = field.default is not MISSING or field.default_factory is not MISSING
=======
        if field.metadata.get("ignore_arg", False):
            continue

>>>>>>> f93d1f3f
        if origin := get_origin(field.type):
            if origin is Sequence or origin is list:
                required = field.default is MISSING and field.default_factory is MISSING
                parser.add_argument(
                    f"--{field.name.replace('_', '-')}",
                    default=argparse.SUPPRESS,
                    dest=field.name,
                    help=f"Override field {field.name}.",
                    nargs="+" if required else "*",
                    required=required,
                    type=get_args(field.type)[0],
                )
            elif origin is Literal:
                if len({type(arg) for arg in get_args(field.type)}) > 1:
                    raise NotImplementedError("Parsing Literals with mixed types is not supported.")
                parser.add_argument(
                    f"--{field.name.replace('_', '-')}",
                    choices=get_args(field.type),
                    default=argparse.SUPPRESS,
                    dest=field.name,
                    help=f"Override field {field.name}.",
                    required=not field_has_default,
                    type=type(get_args(field.type)[0]),
                )
            elif origin in UNION_TYPES:
                union_parser = partial(_parse_union, union_type=field.type)
                setattr(union_parser, "__name__", repr(field.type))
                parser.add_argument(
                    f"--{field.name.replace('_', '-')}",
                    default=argparse.SUPPRESS,
                    dest=field.name,
                    help=f"Override field {field.name}.",
                    required=not field_has_default,
                    type=union_parser,
                )
            else:
                raise NotImplementedError(f"Parsing into type {origin} is not implemented.")
        elif field.type in (date, datetime):
            parser.add_argument(
                f"--{field.name.replace('_', '-')}",
                default=argparse.SUPPRESS,
                dest=field.name,
                help=f"Override field {field.name}.",
                required=not field_has_default,
                type=partial(
                    _parse_datetime, is_date=field.type is date, date_format=field.metadata.get("date_format")
                ),
            )
        elif field.type is bool:
            if field.metadata.get("as_flags", False):
                parser.add_argument(
                    f"--{field.name.replace('_', '-')}",
                    action=argparse.BooleanOptionalAction,
                    default=argparse.SUPPRESS,
                    dest=field.name,
                    required=not field_has_default,
                )
            else:
                parser.add_argument(
                    f"--{field.name.replace('_', '-')}",
                    default=argparse.SUPPRESS,
                    dest=field.name,
                    help=f"Override field {field.name}.",
                    required=field.default is MISSING and field.default_factory is MISSING,
                    type=_parse_bool,
                )
        elif issubclass(field.type, Enum):
            parser.add_argument(
                f"--{field.name.replace('_', '-')}",
                choices=list(field.type),
                default=argparse.SUPPRESS,
                dest=field.name,
                help=f"Override field {field.name}.",
                required=field.default is MISSING and field.default_factory is MISSING,
                type=lambda x: field.type[x],
            )

        else:
            parser.add_argument(
                f"--{field.name.replace('_', '-')}",
                default=field.default,
                dest=field.name,
                help=f"Override field {field.name}.",
                type=field.type,
            )
    return parser


Fct = TypeVar("Fct")


def rename(name: str):
    def _rename(f: Fct) -> Fct:
        setattr(f, "__name__", name)
        return f

    return _rename


@rename("bool")
def _parse_bool(arg: str) -> bool:
    if arg.lower() == "true" or arg == "1":
        return True
    elif arg.lower() == "false" or arg == "0":
        return False
    raise TypeError(f"Unable to convert {arg} to boolean.")


def _parse_datetime(date_string: str, is_date: bool, date_format: Optional[str] = None) -> Union[date, datetime]:
    result = datetime.strptime(date_string, date_format) if date_format else datetime.fromisoformat(date_string)
    return result.date() if is_date else result


def _parse_union(value: str, union_type: Type) -> Any:
    for arg in get_args(union_type):
        if isinstance(None, arg):
            continue
        try:
            return arg(value)
        except ValueError:
            continue
    raise ValueError(f"Unable to parse '{value}' as one of {union_type}")


__all__ = ["parse"]<|MERGE_RESOLUTION|>--- conflicted
+++ resolved
@@ -43,13 +43,10 @@
 def _create_parser(tp: Type[Dataclass]) -> ArgumentParser:
     parser = ArgumentParser()
     for field in fields(tp):
-<<<<<<< HEAD
-        field_has_default = field.default is not MISSING or field.default_factory is not MISSING
-=======
         if field.metadata.get("ignore_arg", False):
             continue
 
->>>>>>> f93d1f3f
+        field_has_default = field.default is not MISSING or field.default_factory is not MISSING
         if origin := get_origin(field.type):
             if origin is Sequence or origin is list:
                 required = field.default is MISSING and field.default_factory is MISSING
