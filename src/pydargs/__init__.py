--- conflicted
+++ resolved
@@ -46,10 +46,7 @@
         if field.metadata.get("ignore_arg", False):
             continue
 
-<<<<<<< HEAD
         field_has_default = field.default is not MISSING or field.default_factory is not MISSING
-        if origin := get_origin(field.type):
-=======
         if parser_fct := field.metadata.get("parser", None):
             parser.add_argument(
                 f"--{field.name.replace('_', '-')}",
@@ -60,7 +57,6 @@
                 type=parser_fct,
             )
         elif origin := get_origin(field.type):
->>>>>>> ebf195a8
             if origin is Sequence or origin is list:
                 required = field.default is MISSING and field.default_factory is MISSING
                 parser.add_argument(
