import argparse
import sys
from argparse import ArgumentParser
from collections.abc import Sequence
from dataclasses import MISSING, dataclass, fields
from datetime import date, datetime
from enum import Enum
from functools import partial
from typing import (
    Any,
    Type,
    TypeVar,
    Optional,
    Protocol,
    get_origin,
    get_args,
    Union,
    Literal,
)

UNION_TYPES: set[Any] = {Union}
if sys.version_info >= (3, 10):
    from types import UnionType

    UNION_TYPES.add(UnionType)


@dataclass
class ADataclass(Protocol):
    ...


Dataclass = TypeVar("Dataclass", bound=ADataclass)


def parse(tp: Type[Dataclass], args: Optional[list[str]] = None) -> Dataclass:
    if args is None:
        args = sys.argv
    namespace = _create_parser(tp).parse_args(args)
    return tp(**namespace.__dict__)


def _create_parser(tp: Type[Dataclass]) -> ArgumentParser:
    parser = ArgumentParser()
    for field in fields(tp):
<<<<<<< HEAD
        if parser_fct := field.metadata.get("parser", None):
            parser.add_argument(
                f"--{field.name.replace('_', '-')}",
                default=argparse.SUPPRESS,
                dest=field.name,
                help=f"Override field {field.name}.",
                required=field.default is MISSING and field.default_factory is MISSING,
                type=parser_fct,
            )
        elif origin := get_origin(field.type):
=======
        if field.metadata.get("ignore_arg", False):
            continue

        if origin := get_origin(field.type):
>>>>>>> f93d1f3f
            if origin is Sequence or origin is list:
                required = field.default is MISSING and field.default_factory is MISSING
                parser.add_argument(
                    f"--{field.name.replace('_', '-')}",
                    default=argparse.SUPPRESS,
                    dest=field.name,
                    help=f"Override field {field.name}.",
                    nargs="+" if required else "*",
                    required=required,
                    type=get_args(field.type)[0],
                )
            elif origin is Literal:
                if len({type(arg) for arg in get_args(field.type)}) > 1:
                    raise NotImplementedError("Parsing Literals with mixed types is not supported.")
                parser.add_argument(
                    f"--{field.name.replace('_', '-')}",
                    choices=get_args(field.type),
                    default=argparse.SUPPRESS,
                    dest=field.name,
                    help=f"Override field {field.name}.",
                    required=field.default is MISSING and field.default_factory is MISSING,
                    type=type(get_args(field.type)[0]),
                )
            elif origin in UNION_TYPES:
                union_parser = partial(_parse_union, union_type=field.type)
                setattr(union_parser, "__name__", repr(field.type))
                parser.add_argument(
                    f"--{field.name.replace('_', '-')}",
                    default=argparse.SUPPRESS,
                    dest=field.name,
                    help=f"Override field {field.name}.",
                    required=field.default is MISSING and field.default_factory is MISSING,
                    type=union_parser,
                )
            else:
                raise NotImplementedError(f"Parsing into type {origin} is not implemented.")
        elif field.type in (date, datetime):
            parser.add_argument(
                f"--{field.name.replace('_', '-')}",
                default=argparse.SUPPRESS,
                dest=field.name,
                help=f"Override field {field.name}.",
                required=field.default is MISSING and field.default_factory is MISSING,
                type=partial(
                    _parse_datetime, is_date=field.type is date, date_format=field.metadata.get("date_format")
                ),
            )
        elif field.type is bool:
            if field.metadata.get("as_flags", False):
                parser.add_argument(
                    f"--{field.name.replace('_', '-')}",
                    dest=field.name,
                    help=f"Set {field.name} to True.",
                    action="store_true",
                )
                parser.add_argument(
                    f"--no-{field.name.replace('_', '-')}",
                    dest=field.name,
                    help=f"Set {field.name} to False.",
                    action="store_false",
                )
            else:
                parser.add_argument(
                    f"--{field.name.replace('_', '-')}",
                    default=field.default,
                    dest=field.name,
                    help=f"Override field {field.name}.",
                    type=_parse_bool,
                )
        elif issubclass(field.type, Enum):
            parser.add_argument(
                f"--{field.name.replace('_', '-')}",
                choices=list(field.type),
                default=argparse.SUPPRESS,
                dest=field.name,
                help=f"Override field {field.name}.",
                required=field.default is MISSING and field.default_factory is MISSING,
                type=lambda x: field.type[x],
            )

        else:
            parser.add_argument(
                f"--{field.name.replace('_', '-')}",
                default=field.default,
                dest=field.name,
                help=f"Override field {field.name}.",
                type=field.type,
            )
    return parser


def _parse_bool(arg: str) -> bool:
    if arg.lower() == "true" or arg == "1":
        return True
    elif arg.lower() == "false" or arg == "0":
        return False
    raise TypeError(f"Unable to convert {arg} to boolean.")


def _parse_datetime(date_string: str, is_date: bool, date_format: Optional[str] = None) -> Union[date, datetime]:
    result = datetime.strptime(date_string, date_format) if date_format else datetime.fromisoformat(date_string)
    return result.date() if is_date else result


def _parse_union(value: str, union_type: Type) -> Any:
    for arg in get_args(union_type):
        if isinstance(None, arg):
            continue
        try:
            return arg(value)
        except ValueError:
            continue
    raise ValueError(f"Unable to parse '{value}' as one of {union_type}")


__all__ = ["parse"]<|MERGE_RESOLUTION|>--- conflicted
+++ resolved
@@ -43,7 +43,9 @@
 def _create_parser(tp: Type[Dataclass]) -> ArgumentParser:
     parser = ArgumentParser()
     for field in fields(tp):
-<<<<<<< HEAD
+        if field.metadata.get("ignore_arg", False):
+            continue
+
         if parser_fct := field.metadata.get("parser", None):
             parser.add_argument(
                 f"--{field.name.replace('_', '-')}",
@@ -54,12 +56,6 @@
                 type=parser_fct,
             )
         elif origin := get_origin(field.type):
-=======
-        if field.metadata.get("ignore_arg", False):
-            continue
-
-        if origin := get_origin(field.type):
->>>>>>> f93d1f3f
             if origin is Sequence or origin is list:
                 required = field.default is MISSING and field.default_factory is MISSING
                 parser.add_argument(
