--- conflicted
+++ resolved
@@ -1,11 +1,6 @@
 import argparse
 import sys
-<<<<<<< HEAD
 from argparse import _ArgumentGroup, ArgumentParser
-from dataclasses import fields
-from typing import Type, TypeVar, Optional, Protocol, ClassVar, Dict, Union
-=======
-from argparse import ArgumentParser
 from dataclasses import fields, MISSING
 from datetime import date, datetime
 from functools import partial
@@ -20,8 +15,7 @@
     get_args,
     Sequence,
     Union,
-)
->>>>>>> c5672958
+), Union
 
 
 class ADataclass(Protocol):
@@ -113,13 +107,9 @@
     raise TypeError(f"Unable to convert {arg} to boolean.")
 
 
-<<<<<<< HEAD
-__all__ = ["parse"]
-=======
 def _parse_datetime(date_string: str, is_date: bool, date_format: Optional[str] = None) -> Union[date, datetime]:
     result = datetime.strptime(date_string, date_format) if date_format else datetime.fromisoformat(date_string)
     return result.date() if is_date else result
 
 
 __all__ = ["parse"]
->>>>>>> c5672958
