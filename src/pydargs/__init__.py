--- conflicted
+++ resolved
@@ -132,13 +132,7 @@
                     **argument_kwargs,
                 )
             elif origin in UNION_TYPES:
-<<<<<<< HEAD
-                union_parser = partial(_parse_union, union_type=field.type)
-                setattr(union_parser, "__name__", repr(field.type))
-                parser_or_group.add_argument(
-=======
-                parser.add_argument(
->>>>>>> 77dc8965
+                parser_or_group.add_argument(
                     *arguments,
                     type=named_partial(_parse_union, _display_name=repr(field.type), union_type=field.type),
                     **argument_kwargs,
@@ -187,13 +181,7 @@
             )
         elif field.type is bytes:
             encoding = field.metadata.get("encoding", "utf-8")
-<<<<<<< HEAD
-            bytes_parser = partial(field.type, encoding=encoding)
-            setattr(bytes_parser, "__name__", encoding)
-            parser_or_group.add_argument(
-=======
-            parser.add_argument(
->>>>>>> 77dc8965
+            parser_or_group.add_argument(
                 *arguments,
                 type=named_partial(field.type, _display_name=encoding, encoding=encoding),
                 **argument_kwargs,
