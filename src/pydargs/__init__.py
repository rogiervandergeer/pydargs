import sys
from argparse import ArgumentParser, BooleanOptionalAction, Namespace, SUPPRESS
from collections.abc import Sequence
from dataclasses import Field, MISSING, fields
from datetime import date, datetime
from enum import Enum
from pathlib import Path
from typing import (
    Any,
    ClassVar,
    Literal,
    Optional,
    Protocol,
    Type,
    TypeVar,
    Union,
    get_origin,
    get_args,
)
from warnings import warn

from pydargs.utils import named_partial, rename


UNION_TYPES: set[Any] = {Union}
if sys.version_info >= (3, 10):
    from types import UnionType

    UNION_TYPES.add(UnionType)


class DataClassProtocol(Protocol):
    __dataclass_fields__: ClassVar[dict]


Dataclass = TypeVar("Dataclass", bound=DataClassProtocol)


def parse(
    tp: Type[Dataclass], args: Optional[list[str]] = None, load_from_file: bool = False, **kwargs: Any
) -> Dataclass:
    """Instantiate an object of the provided dataclass type from command line arguments.

    Args:
        tp: Type of the object to instantiate. This is expected to be a dataclass.
        args: Optional list of arguments. Defaults to sys.argv.
        load_from_file: If True, add a --file argument to load defaults from a JSON or YAML file.  # TODO: better arg name
        **kwargs: Keyword arguments passed to the ArgumentParser object.

    Returns:
        An instance of tp.
    """
<<<<<<< HEAD
    namespace = _create_parser(tp, load_from_file=load_from_file, **kwargs).parse_args(args)
    if load_from_file:
        _add_defaults_from_file(namespace)
    result = _create_object(tp, namespace)
    if len(namespace.__dict__):
        if load_from_file:
            warn("The following keys from the ")
        else:
            raise RuntimeError("Internal pydargs error: Some namespace arguments have not been consumed.")
    return result


def _add_defaults_from_file(namespace: Namespace) -> None:
    if "file" in namespace:
        file_path: Path = getattr(namespace, "file")
        if file_path.suffix in (".yaml", ".yml"):
            try:
                from yaml import safe_load as load
            except ImportError:
                raise RuntimeError(
                    "PyYAML is required to parse YAML files. "
                    "To install PyYAML with pydargs, run `pip install pydargs[yaml]`."
                )
        else:
            from json import loads as load
        defaults = load(file_path.read_text())
        delattr(namespace, "file")
        _add_defaults_from_dict(namespace, defaults)


def _add_defaults_from_dict(namespace: Namespace, defaults: dict[str, Any], prefix: str = ""):
    for key, value in defaults.items():
        if isinstance(value, dict):
            _add_defaults_from_dict(namespace, value, prefix=f"{prefix}{key}_")
        elif not hasattr(namespace, f"{prefix}{key}"):
            setattr(namespace, f"{prefix}{key}", value)
=======
    namespace = _create_parser(tp, **kwargs).parse_args(args)
    result = _create_object(tp, namespace)
    if len(namespace.__dict__):
        raise RuntimeError("Internal pydargs error: Some namespace arguments have not been consumed.")
    return result
>>>>>>> 9fbf6b2e


def _create_object(tp: Type[Dataclass], namespace: Namespace, prefix: str = "") -> Dataclass:
    for field in fields(tp):
        if hasattr(field.type, "__dataclass_fields__"):
            # Create nested dataclass object
            setattr(
                namespace,
                prefix + field.name,
                _create_object(field.type, namespace, prefix=f"{prefix}{field.name}_"),
            )
        elif _is_command(field):
            chosen_action = getattr(namespace, prefix + field.name)
<<<<<<< HEAD
            # Remove chosen action name and optionally replace with instantiated object.
=======
            # Remove chosen command name and optionally replace with instantiated object.
>>>>>>> 9fbf6b2e
            delattr(namespace, prefix + field.name)
            if chosen_action is not None:
                for arg in get_args(field.type):
                    if arg.__name__ == chosen_action:
                        setattr(
                            namespace,
                            prefix + field.name,
                            _create_object(arg, namespace, prefix=f"{prefix}{field.name}_"),
                        )
                        break
                if not hasattr(namespace, prefix + field.name):
<<<<<<< HEAD
                    raise ValueError("Invalid action.", chosen_action)
=======
                    raise ValueError("Invalid command.", chosen_action)
>>>>>>> 9fbf6b2e
    # Select the relevant keys for the object and remove prefixes.
    args = {
        key[len(prefix) :]: value
        for key, value in namespace.__dict__.items()
        if key.startswith(prefix) and key[len(prefix) :] in {field.name for field in fields(tp)}
    }
    # Remove the keys used so far from the namespace, to prevent clutter when creating a parent object.
    for key in args.keys():
        delattr(namespace, prefix + key)
    return tp(**args)


def _create_parser(tp: Type[Dataclass], load_from_file: bool, **kwargs: Any) -> ArgumentParser:
    parser = ArgumentParser(**kwargs, argument_default=SUPPRESS)
    if load_from_file:
        parser.add_argument(
            "--file",
            required=False,
            type=Path,
            help="Override configuration defaults from a JSON file.",
        )
    _add_arguments(parser, tp)
    return parser


def _add_arguments(
    parser: ArgumentParser, tp: Type[Dataclass], arg_prefix: str = "", dest_prefix: str = ""
) -> ArgumentParser:
    parser_or_group = (  # Only add a group if there is a arg_prefix that isn't "".
        parser.add_argument_group(arg_prefix.strip("_")) if arg_prefix else parser
    )
    has_subparser = False
    for field in fields(tp):
        if field.metadata.get("ignore_arg", False):
            continue
        if _is_command(field):
            _add_subparsers(parser, field, arg_prefix, dest_prefix)
            has_subparser = True
            continue

        argument_kwargs: dict[str, Any] = dict()
        field_has_default = field.default is not MISSING or field.default_factory is not MISSING
        argument_kwargs["help"] = field.metadata.get("help", "")
        if field.default is not MISSING:
            if len(argument_kwargs["help"]):
                argument_kwargs["help"] += " "
            argument_kwargs["help"] += f"(default: {field.default})"
        positional = field.metadata.get("positional", False)
        short_option = field.metadata.get("short_option")
        if positional:
            if has_subparser:
                warn("Positional arguments defined after a subparser cannot be parsed.")
            if short_option:
                raise ValueError("Short options are not supported for positional arguments.")
            arguments = [dest_prefix + field.name]
            if field_has_default:
                # Positional arguments that are not required must have a valid default
                argument_kwargs["default"] = (
                    field.default_factory()  # This is safe only because the parser is only used once.
                    if field.default_factory is not MISSING
                    else field.default
                )
                argument_kwargs["nargs"] = "?"
            argument_kwargs["metavar"] = field.metadata.get("metavar", (arg_prefix + field.name))

        else:
            arguments = [f"--{(arg_prefix + field.name).replace('_', '-')}"]
            if short_option:
                arguments = [short_option] + arguments
            argument_kwargs["dest"] = dest_prefix + field.name
            argument_kwargs["metavar"] = field.metadata.get("metavar", (arg_prefix + field.name).upper())
            argument_kwargs["required"] = not field_has_default

        if parser_fct := field.metadata.get("parser", None):
            parser_or_group.add_argument(
                *arguments,
                type=parser_fct,
                **argument_kwargs,
            )
        elif origin := get_origin(field.type):
            if origin is Sequence or origin is list:
                argument_kwargs["nargs"] = "*" if field_has_default else "+"
                parser_or_group.add_argument(
                    *arguments,
                    type=get_args(field.type)[0],
                    **argument_kwargs,
                )
            elif origin is Literal:
                if len({type(arg) for arg in get_args(field.type)}) > 1:
                    raise NotImplementedError("Parsing Literals with mixed types is not supported.")
                if "metavar" not in field.metadata:
                    del argument_kwargs["metavar"]  # Remove default metavar in favour of argparse default
                parser_or_group.add_argument(
                    *arguments,
                    choices=get_args(field.type),
                    type=type(get_args(field.type)[0]),
                    **argument_kwargs,
                )
            elif origin in UNION_TYPES:
                parser_or_group.add_argument(
                    *arguments,
                    type=named_partial(_parse_union, _display_name=repr(field.type), union_type=field.type),
                    **argument_kwargs,
                )
            else:
                raise NotImplementedError(f"Parsing into type {origin} is not implemented.")
        elif hasattr(field.type, "__dataclass_fields__"):
            if positional:
                raise ValueError("Dataclasses may not be positional arguments.")
            if field_has_default and field.default_factory != field.type:
                warn(f"Non-standard default of field {field.name} is ignored by pydargs.", UserWarning)
            # Recursively add arguments for the nested dataclasses
            _add_arguments(parser, field.type, f"{arg_prefix}{field.name}_", f"{dest_prefix}{field.name}_")
        elif field.type in (date, datetime):
            parser_or_group.add_argument(
                *arguments,
                type=named_partial(
                    _parse_datetime,
                    _display_name=str(field.type),
                    is_date=field.type is date,
                    date_format=field.metadata.get("date_format"),
                ),
                **argument_kwargs,
            )
        elif field.type is bool:
            if field.metadata.get("as_flags", False):
                if positional:
                    raise ValueError("A field cannot be positional as well as be represented by flags.")
                parser_or_group.add_argument(*arguments, action=BooleanOptionalAction, **argument_kwargs)
            else:
                parser_or_group.add_argument(
                    *arguments,
                    type=_parse_bool,
                    **argument_kwargs,
                )
        elif issubclass(field.type, Enum):
            if "metavar" not in field.metadata:
                del argument_kwargs["metavar"]  # Remove default metavar in favour of argparse default
            parser_or_group.add_argument(
                *arguments,
                choices=list(field.type),
                type=named_partial(_parse_enum_key, _display_name=field.type.__name__, enum_type=field.type),
                **argument_kwargs,
            )
        elif field.type is bytes:
            encoding = field.metadata.get("encoding", "utf-8")
            parser_or_group.add_argument(
                *arguments,
                type=named_partial(field.type, _display_name=encoding, encoding=encoding),
                **argument_kwargs,
            )
        else:
            parser_or_group.add_argument(
                *arguments,
                type=field.type,
                **argument_kwargs,
            )
    return parser


def _add_subparsers(parser: ArgumentParser, field: Field, prefix: str, dest_prefix: str) -> None:
    subparsers = parser.add_subparsers(
        dest=dest_prefix + field.name,
        title=field.name,
        required=field.default is MISSING and field.default_factory is MISSING,
        help=field.metadata.get("help"),
    )

    for command in get_args(field.type):
        subparser = subparsers.add_parser(
            str(command.__name__),
            argument_default=SUPPRESS,
            aliases=[str(command.__name__).lower()],
        )
        # Do not add the field name to the arg prefix -- argument names should not be prefixed with the command name.
        _add_arguments(subparser, command, arg_prefix=prefix, dest_prefix=f"{dest_prefix}{field.name}_")


def _is_command(field: Field) -> bool:
<<<<<<< HEAD
    # An action is a Union of dataclass fields.
=======
    # A command is a Union of dataclass fields.
>>>>>>> 9fbf6b2e
    return get_origin(field.type) in UNION_TYPES and all(
        hasattr(arg, "__dataclass_fields__") for arg in get_args(field.type)
    )


@rename(name="bool")
def _parse_bool(arg: str) -> bool:
    if arg.lower() == "true" or arg == "1":
        return True
    elif arg.lower() == "false" or arg == "0":
        return False
    raise TypeError(f"Unable to convert {arg} to boolean.")


def _parse_datetime(date_string: str, is_date: bool, date_format: Optional[str] = None) -> Union[date, datetime]:
    result = datetime.strptime(date_string, date_format) if date_format else datetime.fromisoformat(date_string)
    return result.date() if is_date else result


def _parse_enum_key(key: str, enum_type: Type[Enum]) -> Enum:
    try:
        return enum_type[key]
    except KeyError:
        raise TypeError


def _parse_union(value: str, union_type: Type) -> Any:
    for arg in get_args(union_type):
        if isinstance(None, arg):
            continue
        try:
            return arg(value)
        except ValueError:
            continue
    raise ValueError(f"Unable to parse '{value}' as one of {union_type}")


__all__ = ["parse"]<|MERGE_RESOLUTION|>--- conflicted
+++ resolved
@@ -50,7 +50,6 @@
     Returns:
         An instance of tp.
     """
-<<<<<<< HEAD
     namespace = _create_parser(tp, load_from_file=load_from_file, **kwargs).parse_args(args)
     if load_from_file:
         _add_defaults_from_file(namespace)
@@ -87,13 +86,6 @@
             _add_defaults_from_dict(namespace, value, prefix=f"{prefix}{key}_")
         elif not hasattr(namespace, f"{prefix}{key}"):
             setattr(namespace, f"{prefix}{key}", value)
-=======
-    namespace = _create_parser(tp, **kwargs).parse_args(args)
-    result = _create_object(tp, namespace)
-    if len(namespace.__dict__):
-        raise RuntimeError("Internal pydargs error: Some namespace arguments have not been consumed.")
-    return result
->>>>>>> 9fbf6b2e
 
 
 def _create_object(tp: Type[Dataclass], namespace: Namespace, prefix: str = "") -> Dataclass:
@@ -107,11 +99,7 @@
             )
         elif _is_command(field):
             chosen_action = getattr(namespace, prefix + field.name)
-<<<<<<< HEAD
-            # Remove chosen action name and optionally replace with instantiated object.
-=======
             # Remove chosen command name and optionally replace with instantiated object.
->>>>>>> 9fbf6b2e
             delattr(namespace, prefix + field.name)
             if chosen_action is not None:
                 for arg in get_args(field.type):
@@ -123,11 +111,7 @@
                         )
                         break
                 if not hasattr(namespace, prefix + field.name):
-<<<<<<< HEAD
-                    raise ValueError("Invalid action.", chosen_action)
-=======
                     raise ValueError("Invalid command.", chosen_action)
->>>>>>> 9fbf6b2e
     # Select the relevant keys for the object and remove prefixes.
     args = {
         key[len(prefix) :]: value
@@ -307,11 +291,7 @@
 
 
 def _is_command(field: Field) -> bool:
-<<<<<<< HEAD
-    # An action is a Union of dataclass fields.
-=======
     # A command is a Union of dataclass fields.
->>>>>>> 9fbf6b2e
     return get_origin(field.type) in UNION_TYPES and all(
         hasattr(arg, "__dataclass_fields__") for arg in get_args(field.type)
     )
