--- conflicted
+++ resolved
@@ -250,13 +250,8 @@
         captured = capsys.readouterr()
         assert "unrecognized arguments: --flag" in captured.err
 
-<<<<<<< HEAD
-    def test_action_args(self):
+    def test_command_args(self):
         config = parse(self.Config, ["Command1", "--a", "12"])
-=======
-    def test_command_args(self):
-        config = parse(self.Config, ["Command1", "--cmd-a", "12"])
->>>>>>> ece2c8bc
         assert config.cmd.sub_command.a == 12
         assert config.flag is False
 
