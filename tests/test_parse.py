--- conflicted
+++ resolved
@@ -33,42 +33,6 @@
         assert c.c == 1.23
 
 
-<<<<<<< HEAD
-=======
-class TestParseBool:
-    def test_bool_0(self):
-        c = parse(Config, ["--a", "12", "--f", "0"])
-        assert c.f is False
-
-    def test_bool_1(self):
-        c = parse(Config, ["--a", "12", "--f", "1"])
-        assert c.f is True
-
-    def test_bool_lower(self):
-        with raises(SystemExit):
-            parse(Config, ["--a", "12", "--f", "blabla"])
-
-    def test_bool_upper_false(self):
-        c = parse(Config, ["--a", "12", "--f", "False"])
-        assert c.f is False
-
-    def test_bool_upper_true(self):
-        c = parse(Config, ["--a", "12", "--d", "TRUE"])
-        assert c.d is True
-
-    def test_bool_flag(self):
-        c = parse(Config, ["--a", "12", "--g"])
-        assert c.g is True
-
-    def test_bool_no_flag(self):
-        c = parse(Config, ["--a", "12", "--no-g"])
-        assert c.g is False
-
-    def test_bool_too_many_arguments(self):
-        with raises(SystemExit):
-            parse(Config, ["--a", "12", "--g", "help"])
-
-
 class TestParseCustomParser:
     def test_parser_optional(self):
         @dataclass
@@ -108,7 +72,6 @@
         assert "argument --arg: invalid loads value: '[1, 2" in captured.err
 
 
->>>>>>> ebf195a8
 class TestParseChoices:
     def test_enum(self):
         class AnEnum(Enum):
