--- conflicted
+++ resolved
@@ -47,93 +47,6 @@
         assert "argument --arg: invalid loads value: '[1, 2" in captured.err
 
 
-<<<<<<< HEAD
-class TestParseChoices:
-    def test_enum(self, capsys) -> None:
-        class AnEnum(Enum):
-            one = 1
-            two = 2
-            three = 3
-
-        @dataclass
-        class TConfig:
-            an_enum: AnEnum
-
-        with raises(SystemExit):
-            parse(TConfig, [])
-        captured = capsys.readouterr()
-        assert "error: the following arguments are required: --an-enum" in captured.err
-
-        t = parse(TConfig, ["--an-enum", "one"])
-        assert t.an_enum == AnEnum.one
-
-    def test_str_enum(self, capsys) -> None:
-        class AnEnum(str, Enum):
-            one = "one"
-            two = "two"
-            three = "three"
-
-        @dataclass
-        class TConfig:
-            an_enum: AnEnum
-            another_enum: AnEnum = AnEnum.three
-
-        with raises(SystemExit):
-            parse(TConfig, [])
-        captured = capsys.readouterr()
-        assert "error: the following arguments are required: --an-enum" in captured.err
-
-        t = parse(TConfig, ["--an-enum", "one"])
-        assert t.an_enum == AnEnum.one
-        assert t.another_enum == AnEnum.three
-
-        t = parse(TConfig, ["--an-enum", "one", "--another-enum", "two"])
-        assert t.an_enum == AnEnum.one
-        assert t.another_enum == AnEnum.two
-
-    def test_str_literal(self, capsys) -> None:
-        @dataclass
-        class TConfig:
-            a_literal: Literal["x", "y"] = "x"
-
-        t = parse(TConfig, [])
-        assert t.a_literal == "x"
-
-        t = parse(TConfig, ["--a-literal", "y"])
-        assert t.a_literal == "y"
-
-        with raises(SystemExit):
-            parse(TConfig, ["--a-literal", "z"])
-        captured = capsys.readouterr()
-        assert "error: argument --a-literal: invalid choice: 'z'" in captured.err
-
-    def test_int_literal(self, capsys) -> None:
-        @dataclass
-        class TConfig:
-            a_literal: Literal[1, 2] = 1
-
-        t = parse(TConfig, [])
-        assert t.a_literal == 1
-
-        t = parse(TConfig, ["--a-literal", "2"])
-        assert t.a_literal == 2
-
-        with raises(SystemExit):
-            parse(TConfig, ["--a-literal", "3"])
-        captured = capsys.readouterr()
-        assert "error: argument --a-literal: invalid choice: 3" in captured.err
-
-    def test_fail_mixed_types(self) -> None:
-        @dataclass
-        class TConfig:
-            a_literal: Literal[1, "2"] = 1
-
-        with raises(NotImplementedError):
-            parse(TConfig, [])
-
-
-=======
->>>>>>> 2f5e17d4
 class TestNotImplemented:
     def test_set(self) -> None:
         @dataclass
