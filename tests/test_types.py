--- conflicted
+++ resolved
@@ -1,7 +1,4 @@
-<<<<<<< HEAD
-=======
 from collections.abc import Sequence
->>>>>>> f93d1f3f
 from dataclasses import dataclass, field
 from sys import version_info
 from typing import Optional, Union
