--- conflicted
+++ resolved
@@ -59,7 +59,6 @@
 
 ## Metadata
 
-<<<<<<< HEAD
 Additional options can be provided to the dataclass field metadata.
 
 The following metadata fields are supported:
@@ -95,14 +94,14 @@
 when providing invalid input is lacking any details. Also, no validation is performed to verify that the returned
 type matches the field type. In the above example, `--list-of-numbers '{"a": "b"}'` would result in `list_of_numbers`
 being the dictionary `{"a": "b"}` without any kind of warning.
-=======
+
 ### Ignoring fields
 Fields can be ignored by adding the `ignore_arg` metadata field:
+
 ```python
 @dataclass
 class Config:
     number: int
     ignored: str = field(metadata=dict(ignore_arg=True))
 ```
-When indicated, this field is not added to the parser and cannot be overridden with an argument.
->>>>>>> f93d1f3f
+When indicated, this field is not added to the parser and cannot be overridden with an argument.